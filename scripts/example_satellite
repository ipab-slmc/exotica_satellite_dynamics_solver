--- conflicted
+++ resolved
@@ -80,14 +80,8 @@
 # ===================================================================
 
 
-<<<<<<< HEAD
-# solver_ws = exo.Setup.load_solver('{exotica_satellite_dynamics_solver}/resources/config.com.track.3.ws.xml')
-# solution_ws = solver_ws.solve()
-
-=======
 # solver_l2 = exo.Setup.load_solver('{exotica_satellite_dynamics_solver}/resources/config.apollo.l2.xml')
 # solution_l2 = solver_l2.solve()
->>>>>>> 0b354e31
 # solver = exo.Setup.load_solver('{exotica_satellite_dynamics_solver}/resources/config.apollo.xml')
 # solver = exo.Setup.load_solver('{exotica_satellite_dynamics_solver}/resources/config.com.track.xml')
 # solver = exo.Setup.load_solver('{exotica_satellite_dynamics_solver}/resources/config.com.track.2.xml')
@@ -100,54 +94,6 @@
 scene = problem.get_scene()
 ds = scene.get_dynamics_solver()
 
-<<<<<<< HEAD
-# warmstart
-# for t in range(solver_ws.get_problem().T - 1):
-    # u_ws = solution_ws[t,:]
-    # problem.update(u_ws, t)
-
-print("nq", ds.nq)
-print("nv", ds.nv)
-print("nu", ds.nu)
-print("ndx", ds.ndx)
-print("problem.num_positions", problem.num_positions)
-
-solution = solver.solve()
-
-print('Solver took', solver.get_planning_time())
-print('Solver terminated with: ', problem.termination_criterion)
-
-# Roll out to update internal problem.X
-# for t in range(problem.T - 1):
-#     problem.update(solution[t,:],t)
-
-# Print final state to see the velocities....
-print("Final state:", problem.X[:,-1])
-
-costs = problem.get_cost_evolution()
-save_result and np.savez('satellite_results', times=costs[0], costs=costs[1], X=problem.X, U=problem.U, solution=solution)
-
-# '''
-fig_convergence = plt.figure(1)
-fig_convergence.set_dpi(300)
-plt.plot(costs[1], label='Total Cost')
-plt.plot(np.array(costs[1])-np.array(solver.control_cost_evolution), label='Task')
-plt.plot(solver.control_cost_evolution, label='Control Cost')
-# plt.tight_layout()
-plt.legend()
-plt.xlim(0)
-plt.grid()
-plt.xlabel('Iteration')
-plt.ylabel('Cost')
-plt.yscale('log')
-
-# Cost per timestep
-tasks = problem.cost.task_maps
-cost_by_task_and_timestep = {}
-for task in tasks:
-    cost_by_task_and_timestep[task] = np.zeros((problem.T,))
-for t in range(problem.T):
-=======
 if not load_last:
 
     if warmstart:
@@ -197,7 +143,6 @@
     # Cost per timestep
     tasks = problem.cost.task_maps
     cost_by_task_and_timestep = {}
->>>>>>> 0b354e31
     for task in tasks:
         cost_by_task_and_timestep[task] = np.zeros((problem.T,))
     for t in range(problem.T):
